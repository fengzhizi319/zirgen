--- conflicted
+++ resolved
@@ -316,13 +316,7 @@
 
   for (auto member : members) {
     if (member.name == memberName) {
-<<<<<<< HEAD
-      llvm::errs() << "dup names = " << memberName << "\n";
-      llvm::errs() << "Existing type = " << member.type << "\n";
-      llvm::errs() << "New type = " << type << "\n";
-=======
       llvm::errs() << "Duplicate name: " << memberName << "\n";
->>>>>>> 1f0d1954
     }
     assert(member.name != memberName && "adding layout member with duplicate name");
   }
