--- conflicted
+++ resolved
@@ -222,10 +222,6 @@
         })
         .Case<StoreOp>([&](auto op) {
           uint32_t coeffs = op.getIn().getType().getCoeffs();
-<<<<<<< HEAD
-          llvm::errs() << "Coeffs = " << coeffs << "\n";
-=======
->>>>>>> 7185ea24
           uint32_t count = (coeffs + 15) / 16;
           auto poly = polys[op.getIn()];
           auto val = toAPInt(poly);
