// Copyright 2025 RISC Zero, Inc.
//
// Licensed under the Apache License, Version 2.0 (the "License");
// you may not use this file except in compliance with the License.
// You may obtain a copy of the License at
//
//     http://www.apache.org/licenses/LICENSE-2.0
//
// Unless required by applicable law or agreed to in writing, software
// distributed under the License is distributed on an "AS IS" BASIS,
// WITHOUT WARRANTIES OR CONDITIONS OF ANY KIND, either express or implied.
// See the License for the specific language governing permissions and
// limitations under the License.

use std::{
    io::{self, stdout, BufRead, BufReader, Read, Write},
    path::{Path, PathBuf},
    process::{exit, Command, Stdio},
};

use anyhow::{bail, Result};
use clap::{Parser, ValueEnum};
use glob::Pattern;
use regex::Regex;
use std::sync::Mutex;
use threadpool::ThreadPool;
use xz2::read::XzEncoder;

#[derive(Debug)]
struct Rule<'a> {
    pattern: &'a str,
    dest_dir: &'a str,
    remove_prefix: &'a str,
    base_suffix: &'a str,
    compressed: bool,
}

impl<'a> Rule<'a> {
    const fn copy(pattern: &'a str, dest_dir: &'a str) -> Self {
        Self {
            pattern,
            dest_dir,
            remove_prefix: "",
            base_suffix: "",
            compressed: false,
        }
    }

    const fn remove_prefix(self, remove_prefix: &'a str) -> Self {
        Self {
            remove_prefix,
            ..self
        }
    }

    const fn base_suffix(self, base_suffix: &'a str) -> Self {
        Self {
            base_suffix,
            ..self
        }
    }

    const fn compressed(self) -> Self {
        Self {
            compressed: true,
            ..self
        }
    }
}

type Rules<'a> = &'a [Rule<'a>];

mod edsl {
    pub const RUST_OUTPUTS: &[&str] = &["poly_ext.rs", "taps.rs", "info.rs", "layout.rs.inc"];

    pub const CPP_OUTPUTS: &[&str] = &[
        "poly_fp.cpp",
        "step_exec.cpp",
        "step_verify_bytes.cpp",
        "step_verify_mem.cpp",
        "step_compute_accum.cpp",
        "step_verify_accum.cpp",
    ];

    pub const CUDA_OUTPUTS: &[&str] = &[
        "step_exec.cu",
        "step_verify_bytes.cu",
        "step_verify_mem.cu",
        "step_compute_accum.cu",
        "step_verify_accum.cu",
        "eval_check.cu",
    ];

    pub const METAL_OUTPUTS: &[&str] = &[
        // "step_exec.metal",
        // "step_verify_bytes.metal",
        // "step_verify_mem.metal",
        "step_compute_accum.metal",
        "step_verify_accum.metal",
        "eval_check.metal",
    ];
}

#[derive(Clone, Debug, ValueEnum)]
enum Circuit {
    Bigint2,
    Calculator,
    Fib,
    Keccak,
    Predicates,
    Recursion,
    Rv32im,
    Rv32imV2,
    Verify,
}

#[derive(Parser)]
#[clap(about, version, author)]
struct Args {
    /// Which circuit to bootstrap.
    #[clap(value_enum)]
    circuit: Circuit,

    /// Output path for the generated circuit files.
    ///
    /// When bootstapping the risc0 monorepo, this should be the path to the repo root.
    #[clap(long)]
    output: Option<PathBuf>,

    /// Show what would have been done instead of actually doing it.
    #[clap(long)]
    dry_run: bool,

    /// Instead of installing, check to make sure installed files are
    /// up to date.  Exits with an error if they're not.
    #[clap(long)]
    check: bool,
}

struct Bootstrap {
    args: Args,

    /// True if we've encountered an error.
    error: Mutex<bool>,

    pool: ThreadPool,
}

fn get_bazel_bin() -> PathBuf {
    let bazel_bin = Command::new("bazelisk")
        .arg("info")
        .arg("--config")
        .arg(bazel_config())
        .arg("bazel-bin")
        .output()
        .unwrap();
    let bazel_bin = String::from_utf8(bazel_bin.stdout).unwrap();
    Path::new(bazel_bin.trim()).to_path_buf()
}

fn strip_locations_and_whitespace(text: &str) -> Result<String> {
    // replace everything that might be a line number with '*'
    let re = Regex::new(":[0-9]+")?;
    let stripped = re.replace_all(text, "*");

    // Remove anything that might be changed by reformatting
    Ok(stripped
        .as_ref()
        .chars()
        .filter(|&c| {
            // Reformatting may change whitespace
            c != ' ' && c != '\t' && c != '\n'
            // Reformatting may add commas at the end of lists
            && c != ','
            // Reformatting may break apart long strings into separate lines
            && c != '\\' && c != '"'
        })
        .collect())
}

fn cargo_fmt_circuit(circuit: &str, tgt_dir: &Option<PathBuf>, manifest: &Option<PathBuf>) {
    let tgt_dir = if let Some(ref tgt_dir) = tgt_dir {
        PathBuf::from(tgt_dir)
    } else {
        PathBuf::from("zirgen/circuit").join(circuit)
    };
    let path = if let Some(ref manifest) = manifest {
        PathBuf::from(manifest).join("Cargo.toml")
    } else {
        tgt_dir.join("Cargo.toml")
    };
    if path.exists() {
        cargo_fmt(&path);
    }
}

fn cargo_fmt(manifest: &Path) {
    let status = Command::new("cargo")
        .arg("fmt")
        .arg("--manifest-path")
        .arg(manifest)
        .status()
        .unwrap();
    if !status.success() {
        exit(status.code().unwrap());
    }
}

impl Bootstrap {
    fn new(args: Args) -> Self {
        Self {
            args,
            error: Mutex::new(false),
            pool: threadpool::Builder::new().build(),
        }
    }

    fn apply_rule(
        &'static self,
        rule: &Rule,
        src_file: impl AsRef<Path>,
        dest_base: impl AsRef<Path>,
    ) -> bool {
        let src_file = src_file.as_ref().to_path_buf();
        let mut dest_base = dest_base.as_ref().to_path_buf();

        let src_fn = src_file
            .file_name()
            .expect("Empty filename?")
            .to_str()
            .unwrap();

        if !Pattern::new(rule.pattern).unwrap().matches(src_fn) {
            return false;
        }
        if !rule.base_suffix.is_empty() {
            dest_base.set_file_name(
                [
                    dest_base.file_name().unwrap().to_str().unwrap(),
                    rule.base_suffix,
                ]
                .join(""),
            )
        }
        let dest_fn = src_fn.strip_prefix(rule.remove_prefix).unwrap_or(src_fn);
        let mut dst_file = dest_base.join(rule.dest_dir).join(Path::new(dest_fn));

        if rule.compressed {
            let mut dst_file_name = dst_file.file_name().unwrap().to_os_string();
            dst_file_name.push(std::ffi::OsStr::new(".xz"));
            dst_file.set_file_name(dst_file_name);
        }

        let src_data = std::fs::File::open(&src_file)
            .unwrap_or_else(|_| panic!("Could not open source: {}", src_file.display()));
        if rule.compressed {
            let compressed_data = XzEncoder::new(src_data, 6);
            self.copy(&src_file, compressed_data, &dst_file);
        } else {
            self.copy(&src_file, src_data, &dst_file);
        }
        true
    }

    fn copy_group(
        &'static self,
        circuit: &str,
        src_path: &Path,
        out_dir: &Option<PathBuf>,
        outputs: &[&str],
        child_dir: &str,
        prefix: &str,
    ) {
        let bazel_bin = get_bazel_bin();
        for filename in outputs {
            let src_filename = format!("{prefix}{filename}");
            let src_path = bazel_bin.join(src_path).join(src_filename);
            let tgt_dir = if let Some(ref out_dir) = out_dir {
                PathBuf::from(out_dir)
            } else {
                PathBuf::from("zirgen/circuit").join(circuit)
            }
            .join(child_dir);

            let src_data = std::fs::File::open(&src_path)
                .unwrap_or_else(|_| panic!("Could not open source: {}", src_path.display()));
            self.copy(&src_path, src_data, &tgt_dir.join(filename));
        }
    }

    fn copy_file(&'static self, src_dir: &Path, tgt_dir: &Path, filename: &str) {
        let src_file = src_dir.join(filename);
        let src_data = std::fs::File::open(&src_file)
            .unwrap_or_else(|_| panic!("Could not open source: {}", src_file.display()));
        self.copy(&src_file, src_data, &tgt_dir.join(filename))
    }

    fn check(&self, src_path: &Path, src_data: impl Read, tgt_path: &Path) -> Result<()> {
        let src: Vec<u8> = src_data.bytes().collect::<std::io::Result<Vec<u8>>>()?;
        let dst = std::fs::read(tgt_path)?;

        let src_fn = src_path.file_name().unwrap().to_str().unwrap();

        let textual: bool = src_fn.ends_with(".cu")
            || src_fn.ends_with(".h")
            || src_fn.ends_with(".inc")
            || src_fn.ends_with(".cuh")
            || src_fn.ends_with(".cpp")
            || src_fn.ends_with(".rs");

        if textual {
            // Things might change like line numbers or whitespace that don't have a functional impact.
            let src = strip_locations_and_whitespace(&String::from_utf8(src)?)?;
            let dst = strip_locations_and_whitespace(&String::from_utf8(dst)?)?;
            if src != dst {
                bail!("Text does not match")
            }
        } else if src != dst {
            bail!("Binary blobs do not match")
        }

        Ok(())
    }

    fn copy(
        &'static self,
        src_path: &Path,
        mut src_data: impl Read + Send + 'static,
        tgt_path: &Path,
    ) {
        // Allocate copies for thread pool work item
        let src_path = src_path.to_path_buf();
        let tgt_path = tgt_path.to_path_buf();

        if self.args.dry_run {
            println!(
                "{} -> {} (dry run, skipping)",
                src_path.display(),
                tgt_path.display()
            );
        } else if self.args.check {
            self.pool.execute(move || {
                if let Err(err) = self.check(&src_path, src_data, &tgt_path) {
                    write!(
                        stdout().lock(),
                        "ERROR: {} != {}: {}\n",
                        src_path.display(),
                        tgt_path.display(),
                        err
                    )
                    .unwrap();
                    *self.error.lock().unwrap() = true;
                } else {
                    write!(
                        stdout().lock(),
                        "{} == {}\n",
                        src_path.display(),
                        tgt_path.display()
                    )
                    .unwrap();
                }
            });
        } else {
            let tgt_dir = tgt_path.parent().unwrap();
            std::fs::create_dir_all(tgt_dir).unwrap();

            self.pool.execute(move || {
                // Avoid using `std::fs::copy` because bazel creates files with r/o permissions.
                // We create a new file with r/w permissions and .copy the contents instead.
                let mut tgt = std::fs::File::create(&tgt_path).unwrap();
                io::copy(&mut src_data, &mut tgt).unwrap();

                let filename = tgt_path.file_name().unwrap().to_str().unwrap();
                if filename.ends_with(".rs.inc") || filename.ends_with(".rs") {
                    Command::new("rustfmt")
                        .args(tgt_path.to_str())
                        .status()
                        .unwrap_or_else(|_| panic!("Unable to format {}", tgt_path.display()));
                }

                if filename.ends_with(".cpp.inc")
                    || filename.ends_with(".cu.inc")
                    || filename.ends_with(".cuh")
                    || filename.ends_with(".cu")
                {
                    if let Err(err) = Command::new("clang-format")
                        .args(["-i", tgt_path.to_str().unwrap()])
                        .status()
                    {
                        eprintln!(
                            "Warning: unable to format {} with clang-format: {err}",
                            tgt_path.display()
                        );
                    }
                }

                write!(
                    stdout().lock(),
                    "{} -> {}\n",
                    src_path.display(),
                    tgt_path.display()
                )
                .unwrap();
            });
        }
    }

    fn output_or(&self, alternative: &str) -> PathBuf {
        self.args
            .output
            .clone()
            .unwrap_or(PathBuf::from(alternative))
    }

    fn output_and(&self, relative: &str) -> PathBuf {
        self.args
            .output
            .clone()
            .expect("Output directory must be specified for external circuit")
            .join(relative)
            .to_path_buf()
    }

    fn build_all_circuits(&self) {
        // Build the circuits using bazel(isk).
        // TODO: Migrate to install_from_bazel which builds just what's necessary.

        let bazel_args = ["build", "--config", bazel_config(), "//zirgen/circuit"];

        let status = Command::new("bazelisk").args(bazel_args).status();
        let status = match status {
            Ok(stat) => stat,
            Err(err) => match err.kind() {
                io::ErrorKind::NotFound => Command::new("bazel").args(bazel_args).status().unwrap(),
                _ => panic!("{}", err.to_string()),
            },
        };
        if !status.success() {
            exit(status.code().unwrap());
        }
    }

    fn install_from_bazel(
        &'static self,
        build_target: &str,
        dest_base: impl AsRef<Path>,
        install_rules: Rules,
    ) {
        let dest_base = dest_base.as_ref();

        let bazel_args = ["build", "--config", bazel_config(), build_target];

        let mut command = Command::new("bazelisk");
        command
            .args(bazel_args)
            .stdout(Stdio::inherit())
            .stderr(Stdio::piped());

        if std::env::var("CC").is_ok_and(|cc| cc.contains(" ")) {
            // HACK: Rust in CI gives us a CC of "sccache clang", which bazel can't handle.
            // TODO: find a better way of handling this.
            command.env_remove("CC");
        }

        let mut child = command.spawn().expect("Unable to run bazelisk");
        let child_out = BufReader::new(child.stderr.take().unwrap());

        let mut rules_used: Vec<bool> = Vec::new();
        rules_used.resize(install_rules.len(), false);

        for line in child_out.lines() {
            let line = line.unwrap();
            eprintln!("{line}");
            if !line.starts_with("  bazel-bin/") {
                continue;
            }

            let path = PathBuf::from(&line[2..]);

            let mut found_rule = false;
            for (idx, rule) in install_rules.iter().enumerate() {
                if self.apply_rule(rule, &path, dest_base) {
                    found_rule = true;
                    rules_used[idx] = true;
                }
            }
            if !found_rule {
                eprintln!("WARNING: Could not find rule to apply to {path:?}");
            }
        }

        let status = child.wait().expect("Unable to wait for bazel");

        if !status.success() {
            eprintln!("Bazel did not return success.");
            exit(status.code().unwrap());
        }

        for (used, rule) in rules_used.iter().zip(install_rules) {
            if !used {
                eprintln!("WARNING: Rule matched no files: {rule:?}");
            }
        }
    }

    fn run(&'static self) {
        match self.args.circuit {
            Circuit::Bigint2 => self.bigint2(),
            Circuit::Calculator => self.calculator(),
            Circuit::Fib => self.fib(),
            Circuit::Keccak => self.keccak(),
            Circuit::Predicates => self.predicates(),
            Circuit::Recursion => self.recursion(),
            Circuit::Rv32im => self.rv32im(),
            Circuit::Rv32imV2 => self.rv32im_v2(),
            Circuit::Verify => self.stark_verify(),
        }

        self.pool.join();

        if self.args.check {
            if *self.error.lock().unwrap() {
                eprintln!("--check: Mismatches encountered");
                // Ado a different error message if we have errors during other operations
                exit(1);
            } else {
                eprintln!("--check: All installed files match");
            }
        } else if *self.error.lock().unwrap() {
            panic!("Please add an appropriate error message here if we have defererred errors during a non-check operation");
        }
    }

    fn fib(&'static self) {
        self.install_from_bazel(
            "//zirgen/circuit/fib",
            self.output_or("zirgen/circuit/fib"),
            &[
                Rule::copy("*.cpp", "cxx").remove_prefix("rust_"),
                Rule::copy("*.rs", "src"),
                Rule::copy("*.cu", "kernels"),
                Rule::copy("*.metal", "kernels"),
            ],
        );
        cargo_fmt_circuit("fib", &self.args.output, &None);
    }

    fn predicates(&'static self) {
        self.install_from_bazel(
            "//zirgen/circuit/predicates:recursion_zkr",
            self.output_and("risc0/circuit/recursion"),
            &[Rule::copy("*.zip", "src")],
        );
    }

    fn recursion(&'static self) {
        self.build_all_circuits();
        self.copy_edsl_style("recursion", "zirgen/circuit/recursion")
    }

    fn rv32im(&'static self) {
        self.build_all_circuits();
        self.copy_edsl_style("rv32im", "zirgen/circuit/rv32im/v1/edsl")
    }

    fn rv32im_v2(&'static self) {
        self.install_from_bazel(
            "//zirgen/circuit/rv32im/v2/dsl:codegen",
            self.output_and("risc0/circuit/rv32im-v2"),
            &[
                Rule::copy("*.cpp", "kernels/cxx").base_suffix("-sys"),
                Rule::copy("*.cpp.inc", "kernels/cxx").base_suffix("-sys"),
                Rule::copy("*.h", "kernels/cxx").base_suffix("-sys"),
                Rule::copy("*.h.inc", "kernels/cxx").base_suffix("-sys"),
                Rule::copy("*.cu", "kernels/cuda").base_suffix("-sys"),
                Rule::copy("*.cu.inc", "kernels/cuda").base_suffix("-sys"),
                Rule::copy("*.cuh", "kernels/cuda").base_suffix("-sys"),
                Rule::copy("*.cuh.inc", "kernels/cuda").base_suffix("-sys"),
                Rule::copy("*.rs", "src/zirgen"),
                Rule::copy("*.rs.inc", "src/zirgen"),
            ],
        );
    }

    fn keccak(&'static self) {
        self.install_from_bazel(
            "//zirgen/circuit/keccak2:bootstrap",
            self.output_and("risc0/circuit/keccak"),
            &[
                Rule::copy("*.cpp", "kernels/cxx").base_suffix("-sys"),
                Rule::copy("*.cpp.inc", "kernels/cxx").base_suffix("-sys"),
                Rule::copy("*.h.inc", "kernels/cxx").base_suffix("-sys"),
                Rule::copy("*.h", "kernels/cxx").base_suffix("-sys"),
                Rule::copy("*.cu", "kernels/cuda").base_suffix("-sys"),
                Rule::copy("*.cu.inc", "kernels/cuda").base_suffix("-sys"),
                Rule::copy("*.cuh", "kernels/cuda").base_suffix("-sys"),
                Rule::copy("*.cuh.inc", "kernels/cuda").base_suffix("-sys"),
                Rule::copy("*.rs", "src/zirgen"),
                Rule::copy("*.rs.inc", "src/zirgen"),
                Rule::copy("*.zkr", "src/prove").compressed(),
            ],
        );
    }

    fn calculator(&'static self) {
        self.install_from_bazel(
            "//zirgen/dsl/examples/calculator",
            self.output_or("zirgen/dsl/examples/calculator"),
            &[Rule::copy("*.inc", ""), Rule::copy("*.rs", "")],
        );
    }

    fn copy_edsl_style(&'static self, circuit: &str, src_dir: &str) {
        let risc0_root = self.args.output.as_ref().expect("--output is required");
        let risc0_root = risc0_root.join("risc0");
        let src = Path::new(src_dir);
        let rust = Some(risc0_root.join("circuit").join(circuit));
        let sys = risc0_root
            .join("circuit")
            .join(String::from(circuit) + "-sys");
        let kernels = Some(sys.join("kernels"));
        let sys = Some(sys);

        self.copy_group(circuit, src, &rust, edsl::RUST_OUTPUTS, "src", "");
        self.copy_group(circuit, src, &sys, edsl::CPP_OUTPUTS, "cxx", "rust_");
        self.copy_group(circuit, src, &kernels, edsl::CUDA_OUTPUTS, "cuda", "");
        self.copy_group(circuit, src, &kernels, edsl::METAL_OUTPUTS, "metal", "");

        self.copy_group(circuit, src, &sys, &["layout.cpp.inc"], "cxx", "");
        self.copy_group(circuit, src, &kernels, &["layout.cu.inc"], "cuda", "");
        cargo_fmt_circuit(circuit, &rust, &None);
    }

    fn stark_verify(&'static self) {
        self.build_all_circuits();

        let bazel_bin = get_bazel_bin();
        let risc0_root = self.args.output.as_ref().expect("--output is required");
        let inc_path = Path::new("zirgen/circuit/verify/circom/include");
        let src_path = &bazel_bin.join("zirgen/circuit/verify/circom");
        let tgt_path = risc0_root.join("groth16_proof/groth16");
        let rust_path = risc0_root.join("risc0/groth16/src");

        self.copy_file(inc_path, &tgt_path, "risc0.circom");
        self.copy_file(src_path, &tgt_path, "stark_verify.circom");
        self.copy_file(src_path, &rust_path, "seal_format.rs");
        cargo_fmt(&risc0_root.join("risc0/groth16/Cargo.toml"));
    }

    fn bigint2(&'static self) {
        self.build_all_circuits();

        let risc0_root = self.args.output.as_ref().expect("--output is required");
        let risc0_root = risc0_root.join("risc0");
        let bazel_bin = get_bazel_bin();
        let src_path = bazel_bin.join("zirgen/circuit/bigint");
        let ec_path = risc0_root.join("bigint2/src/ec");
        let field_path = risc0_root.join("bigint2/src/field");
        let rsa_path = risc0_root.join("bigint2/src/rsa");

<<<<<<< HEAD
        self.copy_file(&src_path, &field_path, "extfield_deg2_add_256.blob");
        self.copy_file(&src_path, &field_path, "extfield_deg2_mul_256.blob");
        self.copy_file(&src_path, &field_path, "extfield_deg4_mul_256.blob");
        self.copy_file(&src_path, &field_path, "extfield_deg2_sub_256.blob");
        self.copy_file(&src_path, &field_path, "extfield_xxone_mul_256.blob");
=======
>>>>>>> b11c5cbe
        self.copy_file(&src_path, &field_path, "modadd_256.blob");
        self.copy_file(&src_path, &field_path, "modinv_256.blob");
        self.copy_file(&src_path, &field_path, "modmul_256.blob");
        self.copy_file(&src_path, &field_path, "modsub_256.blob");
        self.copy_file(&src_path, &rsa_path, "modpow65537_4096.blob");
        self.copy_file(&src_path, &ec_path, "ec_add_256.blob");
        self.copy_file(&src_path, &ec_path, "ec_double_256.blob");
    }
}

fn bazel_config() -> &'static str {
    // Use a hermetic C++ toolchain to get consistent builds across host platforms.
    // See: https://github.com/uber/hermetic_cc_toolchain
    // Also ensure that these configs exist in `.bazelrc`.
    if cfg!(target_os = "macos") {
        "bootstrap_macos_arm64"
    } else {
        "bootstrap_linux_amd64"
    }
}

fn main() {
    env_logger::init();

    // Allocate `bootstrap` object with static lifetime so we can reference `self` in threadpool callbacks.
    let bootstrap: &'static mut _ = Box::leak(Box::new(Bootstrap::new(Args::parse())));
    bootstrap.run();
}<|MERGE_RESOLUTION|>--- conflicted
+++ resolved
@@ -658,14 +658,11 @@
         let field_path = risc0_root.join("bigint2/src/field");
         let rsa_path = risc0_root.join("bigint2/src/rsa");
 
-<<<<<<< HEAD
         self.copy_file(&src_path, &field_path, "extfield_deg2_add_256.blob");
         self.copy_file(&src_path, &field_path, "extfield_deg2_mul_256.blob");
         self.copy_file(&src_path, &field_path, "extfield_deg4_mul_256.blob");
         self.copy_file(&src_path, &field_path, "extfield_deg2_sub_256.blob");
         self.copy_file(&src_path, &field_path, "extfield_xxone_mul_256.blob");
-=======
->>>>>>> b11c5cbe
         self.copy_file(&src_path, &field_path, "modadd_256.blob");
         self.copy_file(&src_path, &field_path, "modinv_256.blob");
         self.copy_file(&src_path, &field_path, "modmul_256.blob");
