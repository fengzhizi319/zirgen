load("@rules_pkg//pkg:zip.bzl", "pkg_zip")
load("//bazel/rules/zirgen:edsl-defs.bzl", "build_circuit")

package(
    default_visibility = ["//visibility:public"],
)

cc_library(
    name = "lib",
    srcs = [
        "elliptic_curve.cpp",
        "field.cpp",
        "rsa.cpp",
    ],
    hdrs = [
        "elliptic_curve.h",
        "field.h",
        "rsa.h",
        "//zirgen/circuit/recursion",
        "//zirgen/circuit/rv32im/v1/edsl:rv32im",
    ],
    deps = [
        "//zirgen/Dialect/BigInt/IR",
        "//zirgen/Dialect/BigInt/Transforms",
        "//zirgen/Dialect/BigInt/Bytecode",
        "//zirgen/circuit/recursion:lib",
        "//zirgen/circuit/verify:lib",
        "//zirgen/compiler/edsl",
    ],
)

cc_binary(
    name = "bibc-exec",
    srcs = ["bibc-exec.cpp"],
    deps = [
        "//zirgen/Dialect/BigInt/IR",
        "//zirgen/Dialect/BigInt/Bytecode",
        "@llvm-project//llvm:Support",
        "@llvm-project//mlir:MlirOptLib",
    ],
)

cc_binary(
    name = "bigint2c",
    srcs = ["bigint2c.cpp"],
    deps = [
        "//zirgen/circuit/bigint:lib",
        "//zirgen/Dialect/BigInt/Bytecode",
        "//zirgen/Dialect/BigInt/IR",
        "//zirgen/Dialect/BigInt/Transforms",
        "@llvm-project//llvm:Support",
        "@llvm-project//mlir:MlirOptLib",
    ],
)

BLOBS = [
<<<<<<< HEAD
    "modpow_65537",
    "ec_double",
    "ec_add",
    "extfieldadd",
    "extfieldmul",
    "extfieldsub",
    "modadd",
    "modinv",
    "modmul",
    "modsub",
=======
    "modpow65537_4096",
    "ec_double_256",
    "ec_add_256",
>>>>>>> cb0990bb
]

genrule(
    name = "modpow65537_4096",
    outs = ["modpow65537_4096.blob"],
    exec_tools = [":bigint2c"],
    cmd = "$(location //zirgen/circuit/bigint:bigint2c) --program=modpow65537 --bitwidth 4096 > $(OUTS)"
)

genrule(
    name = "ec_double_256",
    outs = ["ec_double_256.blob"],
    exec_tools = [":bigint2c"],
    cmd = "$(location //zirgen/circuit/bigint:bigint2c) --program=ec_double --bitwidth 256 > $(OUTS)"
)

genrule(
    name = "ec_add_256",
    outs = ["ec_add_256.blob"],
    exec_tools = [":bigint2c"],
    cmd = "$(location //zirgen/circuit/bigint:bigint2c) --program=ec_add --bitwidth 256 > $(OUTS)"
)

genrule(
    name = "extfieldadd",
    outs = ["extfieldadd.blob"],
    exec_tools = [":bigint2c"],
    cmd = "$(location //zirgen/circuit/bigint:bigint2c) --program=extfieldadd > $(OUTS)"
)

genrule(
    name = "extfieldmul",
    outs = ["extfieldmul.blob"],
    exec_tools = [":bigint2c"],
    cmd = "$(location //zirgen/circuit/bigint:bigint2c) --program=extfieldmul > $(OUTS)"
)

genrule(
    name = "extfieldsub",
    outs = ["extfieldsub.blob"],
    exec_tools = [":bigint2c"],
    cmd = "$(location //zirgen/circuit/bigint:bigint2c) --program=extfieldsub > $(OUTS)"
)

genrule(
    name = "modadd",
    outs = ["modadd.blob"],
    exec_tools = [":bigint2c"],
    cmd = "$(location //zirgen/circuit/bigint:bigint2c) --program=modadd > $(OUTS)"
)

genrule(
    name = "modinv",
    outs = ["modinv.blob"],
    exec_tools = [":bigint2c"],
    cmd = "$(location //zirgen/circuit/bigint:bigint2c) --program=modinv > $(OUTS)"
)

genrule(
    name = "modmul",
    outs = ["modmul.blob"],
    exec_tools = [":bigint2c"],
    cmd = "$(location //zirgen/circuit/bigint:bigint2c) --program=modmul > $(OUTS)"
)

genrule(
    name = "modsub",
    outs = ["modsub.blob"],
    exec_tools = [":bigint2c"],
    cmd = "$(location //zirgen/circuit/bigint:bigint2c) --program=modsub > $(OUTS)"
)

pkg_zip(
    name = "bigint_blob",
    srcs = [x + ".blob" for x in BLOBS],
)
<|MERGE_RESOLUTION|>--- conflicted
+++ resolved
@@ -53,11 +53,11 @@
     ],
 )
 
+# TODO: Bitwidths everywhere
 BLOBS = [
-<<<<<<< HEAD
-    "modpow_65537",
-    "ec_double",
-    "ec_add",
+    "modpow65537_4096",
+    "ec_double_256",
+    "ec_add_256",
     "extfieldadd",
     "extfieldmul",
     "extfieldsub",
@@ -65,11 +65,6 @@
     "modinv",
     "modmul",
     "modsub",
-=======
-    "modpow65537_4096",
-    "ec_double_256",
-    "ec_add_256",
->>>>>>> cb0990bb
 ]
 
 genrule(
