--- conflicted
+++ resolved
@@ -49,32 +49,11 @@
     }
 }
 
-<<<<<<< HEAD
 impl<'a, E: Elem> BufferRow<'a, E> {
     pub fn global(buf: &'a SyncSlice<'a, E>) -> Self {
         Self {
             buf,
             kind: BufferKind::Global,
-=======
-impl<'a, E: Copy + Clone + Default + Elem> BufferRow for GlobalRow<'a, E> {
-    type ValType = E;
-
-    fn load(&self, _ctx: &impl CycleContext, offset: usize, back: usize) -> E {
-        assert_eq!(back, 0);
-        let val = self.buf.get(offset);
-        tracing::trace!("Load {val:?} from global offset {offset}");
-        debug_assert!(val.is_valid(), "Global offset {offset}");
-        val
-    }
-
-    fn store(&self, _ctx: &impl CycleContext, offset: usize, val: E) {
-        if cfg!(debug_assertions) {
-            let old_val = self.buf.get(offset);
-            assert!(
-                !old_val.is_valid() || old_val == val,
-                "Global offset {offset}, Old value: {old_val:?}, New value: {val:?}"
-            );
->>>>>>> 1acb080b
         }
     }
 
@@ -85,7 +64,6 @@
         }
     }
 
-<<<<<<< HEAD
     pub fn load(&self, ctx: &impl CycleContext, offset: usize, back: usize) -> E {
         match self.kind {
             BufferKind::Global => {
@@ -128,25 +106,6 @@
                     self.buf.set(ctx.offset_this_cycle(offset, 0), val)
                 }
             }
-=======
-impl<'a, E: Copy + Clone + Default + Elem> BufferRow for CycleRow<'a, E> {
-    type ValType = E;
-
-    fn load(&self, ctx: &impl CycleContext, offset: usize, back: usize) -> E {
-        let adj_offset = ctx.offset_this_cycle(offset, back);
-        let val = self.buf.get(adj_offset);
-        tracing::trace!("Load {val:?} from offset {offset} back {back}");
-        val
-    }
-
-    fn store(&self, ctx: &impl CycleContext, offset: usize, val: E) {
-        if cfg!(debug_assertions) {
-            let old_val = self.buf.get(ctx.offset_this_cycle(offset, 0));
-            assert!(
-                !old_val.is_valid() || old_val == val,
-                "Old value: {old_val:?}, New value: {val:?}, offset: {offset}"
-            );
->>>>>>> 1acb080b
         }
     }
 }
@@ -200,14 +159,8 @@
     pub fn layout(&self) -> &'static L {
         self.layout
     }
-<<<<<<< HEAD
     pub fn buf(&self) -> BufferRow<E> {
         self.buf
-=======
-
-    pub fn buf(&self) -> &B {
-        &self.buf
->>>>>>> 1acb080b
     }
 }
 
@@ -222,24 +175,14 @@
             EE::from_subelems(subelems)
         }
     }
-<<<<<<< HEAD
     pub fn load_unchecked_ext<EE: ExtElem<SubElem = E>>(
-=======
-
-    pub fn load_unchecked_ext<E: ExtElem<SubElem = B::ValType>>(
->>>>>>> 1acb080b
         &self,
         ctx: &impl CycleContext,
         back: usize,
     ) -> EE {
         self.load_ext::<EE>(ctx, back).valid_or_zero()
     }
-<<<<<<< HEAD
     pub fn store_ext<EE: ExtElem<SubElem = E>>(&self, ctx: &impl CycleContext, val: EE) {
-=======
-
-    pub fn store_ext<E: ExtElem<SubElem = B::ValType>>(&self, ctx: &impl CycleContext, val: E) {
->>>>>>> 1acb080b
         for (idx, elem) in val.subelems().into_iter().enumerate() {
             self.buf.store(ctx, self.layout.offset + idx, *elem)
         }
